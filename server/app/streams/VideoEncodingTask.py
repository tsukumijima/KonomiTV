
# Type Hints を指定できるように
# ref: https://stackoverflow.com/a/33533514/17124142
from __future__ import annotations

import asyncio
import math
import os
import sys
from typing import TYPE_CHECKING, ClassVar, Literal, cast

from biim.mpeg2ts import ts
from biim.mpeg2ts.h264 import H264PES
from biim.mpeg2ts.h265 import H265PES
from biim.mpeg2ts.packetize import packetize_pes, packetize_section
from biim.mpeg2ts.parser import PESParser, SectionParser
from biim.mpeg2ts.pat import PATSection
from biim.mpeg2ts.pes import PES
from biim.mpeg2ts.pmt import PMTSection

from app import logging
from app.config import Config
from app.constants import LIBRARY_PATH, QUALITY, QUALITY_TYPES


if TYPE_CHECKING:
    from app.streams.VideoStream import VideoStream, VideoStreamSegment


class VideoEncodingTask:

    # エンコード後のストリームの GOP 長 (秒)
    ## ライブではないため、GOP 長は H.264 / H.265 共通で長めに設定する
    ## TODO: 実際のセグメント長が GOP 長で割り切れない場合にどうするか考える (特に tsreplace された TS)
    GOP_LENGTH_SECOND: ClassVar[float] = float(3)  # 3秒

    # エンコードタスクの最大リトライ回数
    ## この数を超えた場合はエンコードタスクを再起動しない（無限ループを避ける）
    MAX_RETRY_COUNT: ClassVar[int] = 10  # 10回まで


    def __init__(self, video_stream: VideoStream) -> None:
        """
        エンコードタスクのインスタンスを初期化する

        Args:
            video_stream (VideoStream): エンコードタスクが紐づく録画視聴セッションのインスタンス
        """

        # このエンコードタスクが紐づく録画視聴セッションのインスタンス
        self.video_stream = video_stream

        # psisimux と tsreadex とエンコーダーのプロセス
        # cancel() メソッドから参照されるため、インスタンス変数として保持する
        self._psisimux_process: asyncio.subprocess.Process | None = None
        self._tsreadex_process: asyncio.subprocess.Process | None = None
        self._encoder_process: asyncio.subprocess.Process | None = None
<<<<<<< HEAD
=======
        self._tsreadex_feed_task: asyncio.Future[None] | None = None
>>>>>>> 55a3797c

        # エンコードタスクを完了済みかどうか
        self._is_finished: bool = False

        # 破棄されているかどうか
        self._is_cancelled: bool = False

        # エンコードタスクのリトライ回数のカウント
        self._retry_count: int = 0


    def buildFFmpegOptions(self,
        quality: QUALITY_TYPES,
        output_ts_offset: float,
    ) -> list[str]:
        """
        FFmpeg に渡すオプションを組み立てる

        Args:
            quality (QUALITY_TYPES): 映像の品質
            output_ts_offset (float): 出力 TS のタイムスタンプオフセット (秒)

        Returns:
            list[str]: FFmpeg に渡すオプションが連なる配列
        """

        # オプションの入る配列
        options: list[str] = []

        # 入力ストリームの解析時間
        analyzeduration = round(500000 + (self._retry_count * 500000))  # リトライ回数に応じて少し増やす
        if self.video_stream.recorded_program.recorded_video.video_codec != 'MPEG-2':
            # MPEG-2 以外のコーデックでは入力ストリームの解析時間を長めにする (その方がうまくいく)
            analyzeduration += 1000000

        # 入力
        ## -analyzeduration をつけることで、ストリームの分析時間を短縮できる
        options.append(f'-f mpegts -analyzeduration {analyzeduration} -i pipe:0')

        # ストリームのマッピング
        ## 音声切り替えのため、主音声・副音声両方をエンコード後の TS に含む
        options.append('-map 0:v:0 -map 0:a:0 -map 0:a:1 -map 0:d? -ignore_unknown')

        # フラグ
        ## 主に FFmpeg の起動を高速化するための設定
        ## max_interleave_delta: mux 時に影響するオプションで、ライブ再生では増やしすぎると CM で詰まりがちになる
        ## 録画再生では逆に大きめでないと映像/音声のずれが大きくなりセグメント分割時に問題が生じるため、
        ## 5000K (5秒) に設定し、リトライ回数に応じて 1000K (1秒) ずつ増やす
        max_interleave_delta = round(5000 + (self._retry_count * 1000))
        options.append(f'-fflags nobuffer -flags low_delay -max_delay 0 -tune zerolatency -max_interleave_delta {max_interleave_delta}K -threads auto')

        # 映像
        ## コーデック
        if QUALITY[quality].is_hevc is True:
            options.append('-vcodec libx265')  # H.265/HEVC (通信節約モード)
        else:
            options.append('-vcodec libx264')  # H.264

        ## ビットレートと品質
        options.append(f'-flags +cgop+global_header -vb {QUALITY[quality].video_bitrate} -maxrate {QUALITY[quality].video_bitrate_max}')
        options.append('-preset veryfast -aspect 16:9 -pix_fmt:v yuv420p')
        if QUALITY[quality].is_hevc is True:
            options.append('-profile:v main')
        else:
            options.append('-profile:v high')

        ## 指定された品質の解像度が 1440×1080 (1080p) かつ入力ストリームがフル HD (1920×1080) の場合のみ、
        ## 特別に縦解像度を 1920 に変更してフル HD (1920×1080) でエンコードする
        video_width = QUALITY[quality].width
        video_height = QUALITY[quality].height
        if (video_width == 1440 and video_height == 1080) and \
            (self.video_stream.recorded_program.recorded_video.video_resolution_width == 1920 and \
             self.video_stream.recorded_program.recorded_video.video_resolution_height == 1080):
            video_width = 1920

        ## インターレース映像のみ
        if self.video_stream.recorded_program.recorded_video.video_scan_type == 'Interlaced':
            ## インターレース解除 (60i → 60p (フレームレート: 60fps))
            if QUALITY[quality].is_60fps is True:
                options.append(f'-vf yadif=mode=1:parity=-1:deint=1,scale={video_width}:{video_height}')
                options.append(f'-r 60000/1001 -g {int(self.GOP_LENGTH_SECOND * 60)}')
            ## インターレース解除 (60i → 30p (フレームレート: 30fps))
            else:
                options.append(f'-vf yadif=mode=0:parity=-1:deint=1,scale={video_width}:{video_height}')
                options.append(f'-r 30000/1001 -g {int(self.GOP_LENGTH_SECOND * 30)}')
        ## プログレッシブ映像
        ## プログレッシブ映像の場合は 60fps 化する方法はないため、無視して入力ファイルと同じ fps でエンコードする
        elif self.video_stream.recorded_program.recorded_video.video_scan_type == 'Progressive':
            int_fps = math.ceil(self.video_stream.recorded_program.recorded_video.video_frame_rate)  # 29.97 -> 30
            options.append(f'-vf scale={video_width}:{video_height}')
            options.append(f'-g {int(self.GOP_LENGTH_SECOND * int_fps)}')

        # 音声
        ## 音声が 5.1ch かどうかに関わらず、ステレオにダウンミックスする
        options.append(f'-acodec aac -aac_coder twoloop -ac 2 -ab {QUALITY[quality].audio_bitrate} -ar 48000 -af volume=2.0')

        # 出力 TS のタイムスタンプオフセット
        options.append(f'-output_ts_offset {output_ts_offset}')

        # 出力
        options.append('-y -f mpegts')  # MPEG-TS 出力ということを明示
        options.append('pipe:1')  # 標準入力へ出力

        # オプションをスペースで区切って配列にする
        result: list[str] = []
        for option in options:
            result += option.split(' ')

        return result


    def buildHWEncCOptions(self,
        quality: QUALITY_TYPES,
        encoder_type: Literal['QSVEncC', 'NVEncC', 'VCEEncC', 'rkmppenc'],
        output_ts_offset: float,
    ) -> list[str]:
        """
        QSVEncC・NVEncC・VCEEncC・rkmppenc (便宜上 HWEncC と総称) に渡すオプションを組み立てる

        Args:
            quality (QUALITY_TYPES): 映像の品質
            encoder_type (Literal['QSVEncC', 'NVEncC', 'VCEEncC', 'rkmppenc']): エンコーダー (QSVEncC or NVEncC or VCEEncC or rkmppenc)
            output_ts_offset (float): 出力 TS のタイムスタンプオフセット (秒)

        Returns:
            list[str]: HWEncC に渡すオプションが連なる配列
        """

        # オプションの入る配列
        options: list[str] = []

        # 入力ストリームの解析時間
        input_probesize = round(1000 + (self._retry_count * 1000))  # リトライ回数に応じて少し増やす
        input_analyze = round(0.7 + (self._retry_count * 1), 1)  # リトライ回数に応じて少し増やす
        if self.video_stream.recorded_program.recorded_video.video_codec != 'MPEG-2':
            # MPEG-2 以外のコーデックでは入力ストリームの解析時間を長めにする (その方がうまくいく)
            input_probesize += 2000
            input_analyze += 6.3

        # 入力
        ## --input-probesize, --input-analyze をつけることで、ストリームの分析時間を短縮できる
        ## 両方つけるのが重要で、--input-analyze だけだとエンコーダーがフリーズすることがある
        options.append(f'--input-format mpegts --input-probesize {input_probesize}K --input-analyze {input_analyze} --input -')
        ## VCEEncC の HW デコーダーはエラー耐性が低く TS を扱う用途では不安定なので、SW デコーダーを利用する
        if encoder_type == 'VCEEncC':
            options.append('--avsw')
        ## QSVEncC・NVEncC・rkmppenc は HW デコーダーを利用する
        else:
            options.append('--avhw')

        # ストリームのマッピング
        ## 音声切り替えのため、主音声・副音声両方をエンコード後の TS に含む
        ## 音声が 5.1ch かどうかに関わらず、ステレオにダウンミックスする
        options.append('--audio-stream 1?:stereo --audio-stream 2?:stereo --data-copy timed_id3')

        # フラグ
        ## 主に HWEncC の起動を高速化するための設定
        ## max_interleave_delta: mux 時に影響するオプションで、ライブ再生では増やしすぎると CM で詰まりがちになる
        ## 録画再生では逆に大きめでないと映像/音声のずれが大きくなりセグメント分割時に問題が生じるため、
        ## 5000K (5秒) に設定し、リトライ回数に応じて 1000K (1秒) ずつ増やす
        max_interleave_delta = round(5000 + (self._retry_count * 1000))
        options.append('-m avioflags:direct -m fflags:nobuffer+flush_packets -m flush_packets:1 -m max_delay:0')
        options.append(f'-m max_interleave_delta:{max_interleave_delta}K')
        ## QSVEncC と rkmppenc では OpenCL を使用しないので、無効化することで初期化フェーズを高速化する
        if encoder_type == 'QSVEncC' or encoder_type == 'rkmppenc':
            options.append('--disable-opencl')
        ## NVEncC では NVML によるモニタリングと DX11, Vulkan を無効化することで初期化フェーズを高速化する
        if encoder_type == 'NVEncC':
            options.append('--disable-nvml 1 --disable-dx11 --disable-vulkan')

        # 映像
        ## コーデック
        if QUALITY[quality].is_hevc is True:
            options.append('--codec hevc')  # H.265/HEVC (通信節約モード)
        else:
            options.append('--codec h264')  # H.264

        ## ビットレート
        ## H.265/HEVC かつ QSVEncC の場合のみ、--qvbr (品質ベース可変ビットレート) モードでエンコードする
        ## それ以外は --vbr (可変ビットレート) モードでエンコードする
        if QUALITY[quality].is_hevc is True and encoder_type == 'QSVEncC':
            options.append(f'--qvbr {QUALITY[quality].video_bitrate} --fallback-rc')
        else:
            options.append(f'--vbr {QUALITY[quality].video_bitrate}')
        options.append(f'--max-bitrate {QUALITY[quality].video_bitrate_max}')

        ## H.265/HEVC の高圧縮化調整
        if QUALITY[quality].is_hevc is True:
            if encoder_type == 'QSVEncC':
                options.append('--qvbr-quality 20 --extbrc --mbbrc --scenario-info game_streaming --tune perceptual')
                options.append('--i-adapt --b-adapt --b-pyramid --weightp --weightb --adapt-ref --adapt-ltr --adapt-cqm')
            elif encoder_type == 'NVEncC':
                # --weightp は過去の GPU 世代で不安定な場合があるので使用しない
                options.append('--qp-min 23:26:30 --lookahead 16 --multipass 2pass-full --bref-mode middle --aq --aq-temporal')

        ## ヘッダ情報制御 (GOP ごとにヘッダを再送する)
        ## VCEEncC ではデフォルトで有効であり、当該オプションは存在しない
        if encoder_type != 'VCEEncC':
            options.append('--repeat-headers')

        ## GOP 長を固定
        ## VCEEncC / rkmppenc では下記オプションは存在しない
        if encoder_type == 'QSVEncC':
            options.append('--strict-gop')
        elif encoder_type == 'NVEncC':
            options.append('--no-i-adapt')

        ## 品質
        if encoder_type == 'QSVEncC':
            options.append('--quality balanced')
        elif encoder_type == 'NVEncC':
            options.append('--preset default')
        elif encoder_type == 'VCEEncC':
            options.append('--preset balanced')
        elif encoder_type == 'rkmppenc':
            options.append('--preset best')
        if QUALITY[quality].is_hevc is True:
            options.append('--profile main')
        else:
            options.append('--profile high')
        options.append('--dar 16:9')

        ## バンディング軽減のためのオプション (速度低下を鑑みて当面 NVEncC でのみ有効にする)
        if encoder_type == 'NVEncC':
            options.append('--vpp-deband')
        ## H.265/HEVC では HW エンコーダーが対応している場合は 10bit でエンコードし、さらにバンディング耐性を高める
        ## (VCEEncC は 10bit 対応の機種かを判定できず、rkmppenc は 10bit エンコード自体に非対応のため設定しない)
        ## TODO: 思ったより 10bit HEVC デコードに対応してない Android タブレットが多そうなので個別調整できるようになるまで無効化
        ## ref: https://github.com/tsukumijima/KonomiTV/pull/164#issuecomment-3368738859
        # if QUALITY[quality].is_hevc is True and (encoder_type == 'QSVEncC' or encoder_type == 'NVEncC'):
        #     options.append('--output-depth 10 --fallback-bitdepth')

        ## インターレース映像のみ
        if self.video_stream.recorded_program.recorded_video.video_scan_type == 'Interlaced':
            # インターレース映像として読み込む
            options.append('--interlace tff')
            ## インターレース解除 (60i → 60p (フレームレート: 60fps))
            ## NVEncC の --vpp-deinterlace bob は品質が悪いので、代わりに --vpp-yadif を使う
            ## NVIDIA GPU は当然ながら Intel の内蔵 GPU よりも性能が高いので、GPU フィルタを使ってもパフォーマンスに問題はないと判断
            ## VCEEncC では --vpp-deinterlace 自体が使えないので、代わりに --vpp-yadif を使う
            if QUALITY[quality].is_60fps is True:
                if encoder_type == 'QSVEncC':
                    options.append('--vpp-deinterlace bob')
                elif encoder_type == 'NVEncC' or encoder_type == 'VCEEncC':
                    options.append('--vpp-yadif mode=bob')
                elif encoder_type == 'rkmppenc':
                    options.append('--vpp-deinterlace bob_i5')
                options.append(f'--avsync vfr --gop-len {int(self.GOP_LENGTH_SECOND * 60)}')
            ## インターレース解除 (60i → 30p (フレームレート: 30fps))
            ## NVEncC の --vpp-deinterlace normal は GPU 機種次第では稀に解除漏れのジャギーが入るらしいので、代わりに --vpp-afs を使う
            ## NVIDIA GPU は当然ながら Intel の内蔵 GPU よりも性能が高いので、GPU フィルタを使ってもパフォーマンスに問題はないと判断
            ## VCEEncC では --vpp-deinterlace 自体が使えないので、代わりに --vpp-afs を使う (ただし、 timestamp を変えないよう coeff_shift=0 を指定する)
            else:
                if encoder_type == 'QSVEncC':
                    options.append('--vpp-deinterlace normal')
                elif encoder_type == 'NVEncC' or encoder_type == 'VCEEncC':
                    options.append('--vpp-afs preset=default,coeff_shift=0')
                elif encoder_type == 'rkmppenc':
                    options.append('--vpp-deinterlace normal_i5')
                options.append(f'--avsync vfr --gop-len {int(self.GOP_LENGTH_SECOND * 30)}')
        ## プログレッシブ映像
        ## プログレッシブ映像の場合は 60fps 化する方法はないため、無視して入力ファイルと同じ fps でエンコードする
        elif self.video_stream.recorded_program.recorded_video.video_scan_type == 'Progressive':
            int_fps = math.ceil(self.video_stream.recorded_program.recorded_video.video_frame_rate)  # 29.97 -> 30
            options.append(f'--avsync vfr --gop-len {int(self.GOP_LENGTH_SECOND * int_fps)}')

        ## 指定された品質の解像度が 1440×1080 (1080p) かつ入力ストリームがフル HD (1920×1080) の場合のみ、
        ## 特別に縦解像度を 1920 に変更してフル HD (1920×1080) でエンコードする
        video_width = QUALITY[quality].width
        video_height = QUALITY[quality].height
        if (video_width == 1440 and video_height == 1080) and \
            (self.video_stream.recorded_program.recorded_video.video_resolution_width == 1920 and \
             self.video_stream.recorded_program.recorded_video.video_resolution_height == 1080):
            video_width = 1920
        options.append(f'--output-res {video_width}x{video_height}')

        # 音声
        options.append(f'--audio-codec aac:aac_coder=twoloop --audio-bitrate {QUALITY[quality].audio_bitrate}')
        options.append('--audio-samplerate 48000 --audio-filter volume=2.0 --audio-ignore-decode-error 30')

        # 出力 TS のタイムスタンプオフセット
        options.append(f'-m output_ts_offset:{output_ts_offset}')
        # dts 合わせにするため、B フレームによる pts-dts ずれ量を補正する
        options.append('--offset-video-dts-advance')

        # 出力
        options.append('--output-format mpegts')  # MPEG-TS 出力ということを明示
        options.append('--output -')  # 標準入力へ出力

        # オプションをスペースで区切って配列にする
        result: list[str] = []
        for option in options:
            result += option.split(' ')

        return result


    async def run(self, start_sequence: int) -> None:
        """
        エンコードタスクを実行する
        LiveEncodingTask と異なり状態が多いため、複数回実行できる設計にはなっていない（使い捨て）
        biim の pseudo.py の実装を KonomiTV 向けに移植したもの
        ref: https://github.com/tsukumijima/biim/blob/main/pseudo.py

        Args:
            start_sequence (int): エンコードを開始するセグメントのシーケンス番号
        """

        # エンコーダーの種類を取得
        CONFIG = Config()
        ENCODER_TYPE = CONFIG.general.encoder

        # 新しいエンコードタスクを起動させた時点で既にエンコード済みのセグメントは使えなくなるので、すべてリセットする
        for segment in self.video_stream.segments:
            if segment.encode_status != 'Pending':
                await segment.resetState()

        # 処理対象の VideoStreamSegment を取得し、エンコード中状態に設定
        current_sequence = start_sequence
        current_segment: VideoStreamSegment = self.video_stream.segments[current_sequence]
        current_segment.encode_status = 'Encoding'
        logging.info(f'{self.video_stream.log_prefix}[Segment {current_sequence}] Starting the Encoder...')

        # エンコーダーに渡す出力 TS のタイムスタンプオフセットを算出
        output_ts_offset: float = 0.0
        for kf in self.video_stream.recorded_program.recorded_video.key_frames:
            # セグメント開始位置よりも後のキーフレームは採用せず、直前の DTS を記録
            if kf['offset'] > current_segment.start_file_position:
                break
            output_ts_offset = kf['dts'] / ts.HZ  # 秒単位

        # MPEG-TS 形式の場合のみ、録画ファイルを開く
        # それ以外の場合は一旦 None とする
        file = None
        if self.video_stream.recorded_program.recorded_video.container_format == 'MPEG-TS':
            file = open(self.video_stream.recorded_program.recorded_video.file_path, 'rb')

        # 切り出した HLS セグメント用 MPEG-TS パケットを一時的に保持するバッファ
        encoded_segment = bytearray()

        try:
            # 最大 MAX_RETRY_COUNT 回までリトライする
            while self._retry_count < self.MAX_RETRY_COUNT:

                # MPEG-TS セクションパーサーを初期化
                pat_parser: SectionParser[PATSection] = SectionParser(PATSection)
                pmt_parser: SectionParser[PMTSection] = SectionParser(PMTSection)
                video_parser: PESParser[PES] = PESParser(PES)
                audio_parser: PESParser[PES] = PESParser(PES)
                # PID と CC (Continuity Counter) をリセット
                pmt_pid: int | None = None
                pat_cc: int = 0
                pmt_cc: int = 0
                video_pid: int | None = None
                video_cc: int = 0
                audio_pid: int | None = None
                audio_cc: int = 0

                # 録画ファイルが MPEG-4 形式の場合、psisimux で MPEG-TS に変換し、
                # TS ファイル入力の代わりに psisimux からの出力を tsreadex への入力として渡す
                psisimux_read_pipe = None
                if self.video_stream.recorded_program.recorded_video.container_format == 'MPEG-4':
                    assert file is None

                    # psisimux のオプション
                    ## MPEG-4 コンテナに字幕や PSI/SI を結合して MPEG-TS にするツール
                    ## オプション内容は https://github.com/xtne6f/psisimux を参照
                    psisimux_options = [
                        # 出力ファイルのミリ秒単位の初期シーク量
                        '-m', str(int(output_ts_offset * 1000)),
                        # NetworkID/TransportStreamID/ServiceID
                        '-b', '1/2/3' if self.video_stream.recorded_program.channel is None else \
                            f'{self.video_stream.recorded_program.channel.network_id}/' \
                            f'{self.video_stream.recorded_program.channel.transport_stream_id}/' \
                            f'{self.video_stream.recorded_program.channel.service_id}',
                        # 文字コードが UTF-8 の字幕を ARIB8 単位符号に変換する
                        '-8',
                        # 字幕ファイルの拡張子
                        '-x', '.vtt',
                        # 入力ファイル名
                        self.video_stream.recorded_program.recorded_video.file_path,
                        # 標準出力
                        '-',
                    ]

                    # psisimux の読み込み用パイプと書き込み用パイプを作成
                    psisimux_read_pipe, psisimux_write_pipe = os.pipe()

                    # psisimux のプロセスを作成・実行
                    self._psisimux_process = await asyncio.subprocess.create_subprocess_exec(
                        LIBRARY_PATH['psisimux'], *psisimux_options,
                        stdin = asyncio.subprocess.DEVNULL,  # 利用しない
                        stdout = psisimux_write_pipe,  # tsreadex に繋ぐ
                        stderr = asyncio.subprocess.DEVNULL,  # 利用しない
                    )

                    # psisimux の書き込み用パイプを閉じる
                    os.close(psisimux_write_pipe)
                else:
                    # ファイルポインタを移動
                    assert file is not None
<<<<<<< HEAD
                    file.seek(self._current_segment.start_file_position)
=======

                    # セグメント開始位置から遡る範囲を計算（最大 5000 パケット、ただしファイル先頭は超えない）
                    max_lookback_bytes = 188 * 5000  # 5000 パケット分
                    search_start_pos = max(0, current_segment.start_file_position - max_lookback_bytes)
                    search_end_pos = current_segment.start_file_position

                    # 探索範囲のデータを読み込む
                    file.seek(search_start_pos)
                    search_data = file.read(search_end_pos - search_start_pos)

                    # PAT/PMT を抽出（セグメント開始位置に最も近いものを保持）
                    temp_pat_parser = SectionParser(PATSection)
                    temp_pmt_parser = SectionParser(PMTSection)
                    temp_pmt_pid: int | None = None

                    # 最もセグメント開始位置に近い PAT/PMT を保持
                    closest_pat_packet: bytes | None = None
                    closest_pmt_packet: bytes | None = None
                    closest_pat_distance = float('inf')
                    closest_pmt_distance = float('inf')

                    # TS パケットを1つずつ処理
                    offset = 0
                    while offset + 188 <= len(search_data):
                        # 同期バイトを探す
                        if search_data[offset] != ts.SYNC_BYTE[0]:
                            offset += 1
                            continue

                        # 188 バイト先 (必要であればさらに 188 バイト先) の同期バイトを確認し、TS パケット境界であるか検証する
                        is_aligned = True
                        next_offset = offset + 188
                        if next_offset < len(search_data) and search_data[next_offset] != ts.SYNC_BYTE[0]:
                            is_aligned = False
                        second_offset = offset + 376
                        if is_aligned is True and second_offset < len(search_data) and search_data[second_offset] != ts.SYNC_BYTE[0]:
                            is_aligned = False
                        if is_aligned is False:
                            offset += 1
                            continue

                        packet = search_data[offset:offset + 188]
                        pid = ts.pid(packet)

                        # 現在のパケットの実際のファイル位置
                        current_file_pos = search_start_pos + offset
                        distance = abs(current_file_pos - current_segment.start_file_position)

                        # PAT (PID 0x00)
                        if pid == 0x00:
                            temp_pat_parser.push(packet)
                            for pat in temp_pat_parser:
                                if pat.CRC32() == 0:
                                    # セグメント開始位置により近い場合、または開始位置以前で最も近い場合は更新
                                    if current_file_pos <= current_segment.start_file_position:
                                        # 開始位置以前の PAT を優先（より近いものに更新）
                                        if closest_pat_packet is None or distance < closest_pat_distance:
                                            closest_pat_packet = packet
                                            closest_pat_distance = distance
                                            # PMT の PID を取得
                                            for program_number, program_map_pid in pat:
                                                if program_number != 0:
                                                    temp_pmt_pid = program_map_pid
                                                    break
                                    elif closest_pat_packet is None:
                                        # 開始位置以前に PAT が見つからなかった場合のフォールバック
                                        closest_pat_packet = packet
                                        closest_pat_distance = distance
                                        for program_number, program_map_pid in pat:
                                            if program_number != 0:
                                                temp_pmt_pid = program_map_pid
                                                break
                                    break

                        # PMT
                        elif temp_pmt_pid is not None and pid == temp_pmt_pid:
                            temp_pmt_parser.push(packet)
                            for pmt in temp_pmt_parser:
                                if pmt.CRC32() == 0:
                                    # セグメント開始位置により近い場合、または開始位置以前で最も近い場合は更新
                                    if current_file_pos <= current_segment.start_file_position:
                                        # 開始位置以前の PMT を優先（より近いものに更新）
                                        if closest_pmt_packet is None or distance < closest_pmt_distance:
                                            closest_pmt_packet = packet
                                            closest_pmt_distance = distance
                                    elif closest_pmt_packet is None:
                                        # 開始位置以前に PMT が見つからなかった場合のフォールバック
                                        closest_pmt_packet = packet
                                        closest_pmt_distance = distance
                                    break

                        offset += 188

                    # PAT/PMT が両方見つかった場合のみ使用
                    if closest_pat_packet is not None and closest_pmt_packet is not None:
                        initial_pat_pmt_data = closest_pat_packet + closest_pmt_packet
                        logging.info(
                            f'{self.video_stream.log_prefix}[Segment {current_sequence}] '
                            f'Extracted PAT/PMT (PAT at -{closest_pat_distance} bytes, PMT at -{closest_pmt_distance} bytes)'
                        )
                    else:
                        logging.warning(
                            f'{self.video_stream.log_prefix}[Segment {current_sequence}] '
                            f'Failed to extract complete PAT/PMT '
                            f'(PAT: {"found" if closest_pat_packet else "not found"}, '
                            f'PMT: {"found" if closest_pmt_packet else "not found"})'
                        )

                    # 実際のセグメント開始位置にシーク
                    file.seek(current_segment.start_file_position)
>>>>>>> 55a3797c

                # tsreadex のオプション
                ## 放送波の前処理を行い、エンコードを安定させるツール
                ## オプション内容は https://github.com/xtne6f/tsreadex を参照
                tsreadex_options = [
                    # 取り除く TS パケットの10進数の PID
                    ## EIT の PID を指定
                    '-x', '18/38/39',
                    # 特定サービスのみを選択して出力するフィルタを有効にする
                    ## 有効にすると、特定のストリームのみ PID を固定して出力される
                    ## 視聴対象の録画番組が放送されたチャンネルのサービス ID があれば指定する
                    '-n', f'{self.video_stream.recorded_program.channel.service_id}' \
                        if self.video_stream.recorded_program.channel is not None else '-1',
                    # 主音声ストリームが常に存在する状態にする
                    ## ストリームが存在しない場合、無音の AAC ストリームが出力される
                    ## 音声がモノラルであればステレオにする
                    ## デュアルモノを2つのモノラル音声に分離し、右チャンネルを副音声として扱う
                    '-a', '13',
                    # 副音声ストリームが常に存在する状態にする
                    ## ストリームが存在しない場合、無音の AAC ストリームが出力される
                    ## 音声がモノラルであればステレオにする
                    '-b', '7',
                    # 字幕ストリームが常に存在する状態にする
                    ## ストリームが存在しない場合、PMT の項目が補われて出力される
                    ## 実際の字幕データが現れない場合に5秒ごとに非表示の適当なデータを挿入する
                    '-c', '5',
                    # 文字スーパーストリームが常に存在する状態にする
                    ## ストリームが存在しない場合、PMT の項目が補われて出力される
                    '-u', '1',
                    # 字幕と文字スーパーを aribb24.js が解釈できる ID3 timed-metadata に変換する
                    ## +4: FFmpeg のバグを打ち消すため、変換後のストリームに規格外の5バイトのデータを追加する
                    ## +8: FFmpeg のエラーを防ぐため、変換後のストリームの PTS が単調増加となるように調整する
                    ## +4 は FFmpeg 6.1 以降不要になった (付与していると字幕が表示されなくなる) ため、
                    ## FFmpeg 4.4 系に依存している Linux 版 HWEncC 利用時のみ付与する
                    '-d', '13' if ENCODER_TYPE != 'FFmpeg' and sys.platform == 'linux' else '9',
                    # 標準入力からの入力を受け付ける
                    '-',
                ]

                # tsreadex の読み込み用パイプと書き込み用パイプを作成
                tsreadex_read_pipe, tsreadex_write_pipe = os.pipe()

<<<<<<< HEAD
                # tsreadex のプロセスを作成・実行
                self._tsreadex_process = await asyncio.subprocess.create_subprocess_exec(
                    LIBRARY_PATH['tsreadex'], *tsreadex_options,
                    stdin = file or psisimux_read_pipe,  # シークされたファイルポインタか psisimux からの入力を渡す
                    stdout = tsreadex_write_pipe,  # エンコーダーに繋ぐ
                    stderr = asyncio.subprocess.DEVNULL,  # 利用しない
                )
=======
                # MPEG-TS を処理する場合で、直前に PAT/PMT を抽出できた場合
                # PAT/PMT を先頭に加えて tsreadex に入力する
                if initial_pat_pmt_data is not None:
                    # PAT/PMT を先頭に加えた TS データ用の読み込み用パイプと書き込み用パイプを作成
                    tsreadex_stdin_read, tsreadex_stdin_write = os.pipe()
                    pat_pmt_data: bytes = initial_pat_pmt_data

                    def FeedTSStream() -> None:
                        """PAT/PMT を先頭に付加したデータを tsreadex のパイプに流し込む (同期関数)"""

                        def WriteAllToPipe(pipe_fd: int, data: bytes) -> None:
                            """パイプに対して全バイトを書き込む"""
                            offset_local = 0
                            while offset_local < len(data):
                                written_bytes = os.write(pipe_fd, data[offset_local:])
                                if written_bytes == 0:
                                    raise RuntimeError('Failed to write data to tsreadex pipe.')
                                offset_local += written_bytes

                        try:
                            # まず PAT/PMT を書き込む
                            WriteAllToPipe(tsreadex_stdin_write, pat_pmt_data)
                            # 次にファイルから読み込んだデータを書き込む
                            ## initial_pat_pmt_data が作られているのは MPEG-TS のときだから
                            ## psisimux からの入力を想定する必要はない
                            assert file is not None
                            chunk_size = 188 * 10000  # 10000 パケットずつ読み込む
                            while True:
                                # tsreadex プロセス終了時は速やかにループを抜ける
                                if self._tsreadex_process is None or self._tsreadex_process.returncode is not None:
                                    break
                                chunk = file.read(chunk_size)
                                if not chunk:
                                    break
                                WriteAllToPipe(tsreadex_stdin_write, chunk)
                        except BrokenPipeError:
                            # tsreadex プロセスが終了した場合（正常なシャットダウン or エラー）
                            pass
                        except ValueError as ex:
                            # ファイルが閉じられた場合（サーバーシャットダウン時など）
                            if 'closed file' in str(ex):
                                pass  # 正常なシャットダウンなので何もしない
                            else:
                                logging.error(f'{self.video_stream.log_prefix} Error feeding data to tsreadex:', exc_info=ex)
                        except Exception as ex:
                            logging.error(f'{self.video_stream.log_prefix} Error feeding data to tsreadex:', exc_info=ex)
                        finally:
                            try:
                                os.close(tsreadex_stdin_write)
                            except Exception:
                                pass

                    # tsreadex のプロセスを作成・実行
                    self._tsreadex_process = await asyncio.subprocess.create_subprocess_exec(
                        LIBRARY_PATH['tsreadex'], *tsreadex_options,
                        stdin = tsreadex_stdin_read,  # PAT/PMT が付加されたデータ
                        stdout = tsreadex_write_pipe,  # エンコーダーに繋ぐ
                        stderr = asyncio.subprocess.DEVNULL,
                    )

                    # パイプの read 側は子プロセスに渡したので、親プロセス側でクローズする
                    # 子プロセスに FD を渡した後、親プロセス側で使わない FD はクローズする必要がある
                    # これを忘れるとファイルディスクリプタがリークする
                    os.close(tsreadex_stdin_read)

                    # tsreadex に PAT/PMT を先頭に付加した TS ストリームを流し込むタスクを ThreadPoolExecutor で実行
                    # 同期関数のため run_in_executor() を使ってスレッドプールに投げることで、非同期で実行する
                    loop = asyncio.get_running_loop()
                    self._tsreadex_feed_task = loop.run_in_executor(None, FeedTSStream)
                else:
                    # tsreadex のプロセスを作成・実行
                    self._tsreadex_process = await asyncio.subprocess.create_subprocess_exec(
                        LIBRARY_PATH['tsreadex'], *tsreadex_options,
                        stdin = file or psisimux_read_pipe,  # シークされたファイルポインタか psisimux からの入力を渡す
                        stdout = tsreadex_write_pipe,  # エンコーダーに繋ぐ
                        stderr = asyncio.subprocess.DEVNULL,
                    )
>>>>>>> 55a3797c

                # tsreadex の書き込み用パイプを閉じる
                os.close(tsreadex_write_pipe)

                # FFmpeg
                if ENCODER_TYPE == 'FFmpeg':
                    # オプションを取得
                    encoder_options = self.buildFFmpegOptions(self.video_stream.quality, output_ts_offset)
                    logging.info(f'{self.video_stream.log_prefix} FFmpeg Commands:\nffmpeg {" ".join(encoder_options)}')

                    # エンコーダープロセスを作成・実行
                    self._encoder_process = await asyncio.subprocess.create_subprocess_exec(
                        LIBRARY_PATH['FFmpeg'], *encoder_options,
                        stdin = tsreadex_read_pipe,  # tsreadex からの入力
                        stdout = asyncio.subprocess.PIPE,  # ストリーム出力
                        stderr = asyncio.subprocess.PIPE,  # ストリーム出力
                    )

                # HWEncC
                else:
                    # オプションを取得
                    encoder_options = self.buildHWEncCOptions(self.video_stream.quality, ENCODER_TYPE, output_ts_offset)
                    logging.info(f'{self.video_stream.log_prefix} {ENCODER_TYPE} Commands:\n{ENCODER_TYPE} {" ".join(encoder_options)}')

                    # エンコーダープロセスを作成・実行
                    self._encoder_process = await asyncio.subprocess.create_subprocess_exec(
                        LIBRARY_PATH[ENCODER_TYPE], *encoder_options,
                        stdin = tsreadex_read_pipe,  # tsreadex からの入力
                        stdout = asyncio.subprocess.PIPE,  # ストリーム出力
                        stderr = asyncio.subprocess.PIPE,  # ストリーム出力
                    )

                # エンコーダーの出力を読み取り、MPEG-TS パーサーでパースする
                assert self._encoder_process is not None and self._encoder_process.stdout is not None

                # 最新の PAT と PMT を保持
                latest_pat: PATSection | None = None
                latest_pmt: PMTSection | None = None

                # エンコーダーの出力読み取りタイムアウトを設定
                read_timeout = 10.0  # 10秒
                last_read_time = asyncio.get_running_loop().time()

                # 新しいセグメントのエンコードを開始するため、バッファをリセット
                encoded_segment = bytearray()
                # セグメント境界を IDR/CRA に合わせるためのフラグ
                is_split_pending = False

                # PTS/DTS の 33bit ラップアラウンドを展開して、DB に保存されている ffprobe の単調増加 DTS に合わせる
                ## ffmpeg/ffprobe は 2^33 を超えた場合も内部的に単調増加の DTS として扱うため、
                ## DB 側のキーフレーム DTS は“展開された”値で保存されているはず
                ## 一方 MPEG-TS 自体の PTS/DTS は 33bit に制限されているので、ここで wrap を数えて展開する
                first_video_timestamp_33bit: int | None = None
                last_video_timestamp_33bit: int | None = None
                wrap_offset_ticks: int = 0
                # エンコードタスク開始時点のセグメント開始 DTS を保存しておく
                first_segment_start_dts: int = current_segment.start_dts

                while True:
                    # エンコードタスクがキャンセルされた場合、処理を中断する
                    if self._is_cancelled is True:
                        break

                    # エンコーダーの出力読み取りタイムアウトをチェック
                    current_time = asyncio.get_running_loop().time()
                    if current_time - last_read_time > read_timeout:
                        logging.warning(f'{self.video_stream.log_prefix}[Segment {current_sequence}] Encoder output read timeout.')
                        break

                    # 同期バイトを探す
                    isEOF = False
                    while True:
                        try:
                            # この時点で既にエンコーダープロセスが終了していたら処理中断
                            if self._encoder_process is None:
                                break
                            sync_byte = await self._encoder_process.stdout.readexactly(1)
                            if sync_byte == ts.SYNC_BYTE:
                                break
                            elif sync_byte == b'':
                                isEOF = True
                                break
                        except asyncio.IncompleteReadError:
                            isEOF = True
                        break
                    if isEOF:
                        break

                    # TS パケットを読み込む
                    try:
                        # この時点で既にエンコーダープロセスが終了していたら処理中断
                        if self._encoder_process is None:
                            break
                        packet = ts.SYNC_BYTE + await self._encoder_process.stdout.readexactly(ts.PACKET_SIZE - 1)
                        last_read_time = current_time  # 正常に読み取れた場合はタイムアウトをリセット
                    except asyncio.IncompleteReadError:
                        break

                    # PID を取得
                    pid = ts.pid(packet)

                    # PAT (Program Association Table)
                    if pid == 0x00:
                        pat_parser.push(packet)
                        for pat in pat_parser:
                            if pat.CRC32() != 0:
                                continue
                            latest_pat = pat

                            # PMT の PID を取得
                            for program_number, program_map_pid in pat:
                                if program_number == 0:
                                    continue
                                pmt_pid = program_map_pid

                            # PAT を再構築して candidate に追加
                            for packet in packetize_section(pat, False, False, 0, 0, pat_cc):
                                encoded_segment += packet
                                pat_cc = (pat_cc + 1) & 0x0F

                    # PMT (Program Map Table)
                    elif pid == pmt_pid:
                        pmt_parser.push(packet)
                        for pmt in pmt_parser:
                            if pmt.CRC32() != 0:
                                continue
                            latest_pmt = pmt

                            # ストリームの PID を取得
                            for stream_type, elementary_pid, _ in pmt:
                                if stream_type == 0x1b:  # H.264
                                    if video_pid is None:
                                        video_pid = elementary_pid
                                        # H.264 映像 PES を解析できるようパーサーを差し替える
                                        video_parser = PESParser(H264PES)
                                        logging.debug(f'{self.video_stream.log_prefix} H.264 PID: 0x{elementary_pid:04x}')
                                elif stream_type == 0x24:  # H.265
                                    if video_pid is None:
                                        video_pid = elementary_pid
                                        # H.265 映像 PES を解析できるようパーサーを差し替える
                                        video_parser = PESParser(H265PES)
                                        logging.debug(f'{self.video_stream.log_prefix} H.265 PID: 0x{elementary_pid:04x}')
                                elif stream_type == 0x0F:  # AAC
                                    if audio_pid is None:
                                        audio_pid = elementary_pid
                                        logging.debug(f'{self.video_stream.log_prefix} AAC PID: 0x{elementary_pid:04x}')
                            # PMT を再構築して candidate に追加
                            for packet in packetize_section(pmt, False, False, cast(int, pmt_pid), 0, pmt_cc):
                                encoded_segment += packet
                                pmt_cc = (pmt_cc + 1) & 0x0F

                    # 映像ストリーム
                    elif pid == video_pid:
                        video_parser.push(packet)
                        for video in video_parser:
                            # 現在の PES の 33bit タイムスタンプ (DTS 優先, 90kHz)
                            current_timestamp_33bit = cast(int, video.dts() or video.pts())

                            # 最初のフレームでアンカーを確定
                            if first_video_timestamp_33bit is None:
                                first_video_timestamp_33bit = current_timestamp_33bit
                                last_video_timestamp_33bit = current_timestamp_33bit

                            # wrap-around 検出 (大きく逆行した場合のみ wrap とみなす)
                            assert last_video_timestamp_33bit is not None
                            if current_timestamp_33bit < last_video_timestamp_33bit and (last_video_timestamp_33bit - current_timestamp_33bit) > (ts.PCR_CYCLE // 2):
                                wrap_offset_ticks += ts.PCR_CYCLE
                            last_video_timestamp_33bit = current_timestamp_33bit

                            # 単調増加となるよう展開した現在の DTS (DB 上の単調増加 DTS に揃える)
                            assert first_video_timestamp_33bit is not None
                            current_timestamp_unwrapped = first_segment_start_dts + (current_timestamp_33bit - first_video_timestamp_33bit + wrap_offset_ticks)

                            # Future がまだ未完了の場合にのみ実行
                            if current_segment is not None:
                                # 判定に用いる次セグメント開始時刻
                                next_segment_start_timestamp = current_segment.start_dts + round(current_segment.duration_seconds * ts.HZ)
                                # logging.debug(
                                #     f'{self.video_stream.log_prefix} Current Timestamp: {current_timestamp_unwrapped} / '
                                #     f'Next Segment Start Timestamp: {next_segment_start_timestamp}'
                                # )

                                # 現在の映像 PES が (H.264: IDR, H.265: IDR/CRA) フレームかを判定
                                def _has_idr_frame(pes: PES) -> bool:
                                    try:
                                        if isinstance(pes, H264PES):
                                            for ebsp in pes.ebsps:
                                                nal_unit_type = ebsp[0] & 0x1f
                                                if nal_unit_type == 0x05:
                                                    return True
                                        elif isinstance(pes, H265PES):
                                            for ebsp in pes.ebsps:
                                                nal_unit_type = (ebsp[0] >> 1) & 0x3f
                                                # biim に合わせて IDR/CRA のみを採用 (BLA は除外)
                                                if nal_unit_type in (19, 20, 21):
                                                    return True
                                    except Exception:
                                        pass
                                    return False
                                has_idr_frame = _has_idr_frame(video)

                                # 次のセグメントの開始時刻以上になったら、現在のセグメントを確定して次のセグメントへ移行
                                is_reached_planned_boundary = (current_timestamp_unwrapped >= next_segment_start_timestamp)
                                is_should_finalize_now = False
                                if is_split_pending is True:
                                    # 次に来た (H.264: IDR, H.265: IDR/CRA) フレームで確定する
                                    if has_idr_frame:
                                        is_should_finalize_now = True
                                else:
                                    if is_reached_planned_boundary is True:
                                        if has_idr_frame:
                                            is_should_finalize_now = True
                                        else:
                                            # (H.264: IDR, H.265: IDR/CRA) フレームまで現在のセグメントを延長
                                            is_split_pending = True

                                # 無事セグメントを安全に分割できる地点に到達したので、現在のセグメントを確定
                                if is_should_finalize_now is True:
                                    if not current_segment.encoded_segment_ts_future.done():
                                        current_segment.encoded_segment_ts_future.set_result(bytes(encoded_segment))
                                    current_segment.encode_status = 'Completed'
                                    logging.info(f'{self.video_stream.log_prefix}[Segment {current_sequence}] Successfully Encoded HLS Segment.')

                                    # 次のセグメントへ移行
                                    current_sequence += 1

                                    # 最終セグメントの場合はループを抜ける
                                    if current_sequence >= len(self.video_stream.segments):
                                        logging.info(f'{self.video_stream.log_prefix} Reached the final segment.')
                                        break

                                    # 新しいセグメント用のデータと状態を初期化
                                    ## ここで encoded_segment は空の bytearray にリセットされる
                                    logging.info(f'{self.video_stream.log_prefix}[Segment {current_sequence}] Encoding...')
                                    current_segment = self.video_stream.segments[current_sequence]
                                    current_segment.encode_status = 'Encoding'
                                    encoded_segment = bytearray()
                                    is_split_pending = False

                                    # 新しいセグメントの先頭に PAT と PMT を追加
                                    if latest_pat is not None:
                                        for packet in packetize_section(latest_pat, False, False, 0, 0, pat_cc):
                                            encoded_segment += packet
                                            pat_cc = (pat_cc + 1) & 0x0F
                                    if latest_pmt is not None:
                                        for packet in packetize_section(latest_pmt, False, False, cast(int, pmt_pid), 0, pmt_cc):
                                            encoded_segment += packet
                                            pmt_cc = (pmt_cc + 1) & 0x0F

                            # 現在の映像 PES をパケット化して、現在処理対象のセグメントに追加
                            for packet in packetize_pes(video, False, False, cast(int, video_pid), 0, video_cc):
                                encoded_segment += packet
                                video_cc = (video_cc + 1) & 0x0F

                    # 音声ストリーム
                    elif pid == audio_pid:
                        audio_parser.push(packet)
                        for audio in audio_parser:
                            # PES パケットを再構築して candidate に追加
                            for packet in packetize_pes(audio, False, False, cast(int, audio_pid), 0, audio_cc):
                                encoded_segment += packet
                                audio_cc = (audio_cc + 1) & 0x0F

                    # その他のパケット
                    else:
                        encoded_segment += packet

                    # 最終セグメントの場合はループを抜ける
                    if current_sequence >= len(self.video_stream.segments):
                        break

                # エンコーダープロセスを終了
                if self._encoder_process is not None:
                    try:
                        if self._encoder_process.returncode is None:
                            self._encoder_process.kill()
                            try:
                                # プロセスの終了を待機
                                await asyncio.wait_for(self._encoder_process.wait(), timeout=5.0)
                            except (TimeoutError, asyncio.CancelledError):
                                # 稀に終了待ちがタイムアウト/キャンセルすることがあるが致命的ではない
                                logging.warning(f'{self.video_stream.log_prefix} Encoder process termination wait timed out or cancelled.')
                    except Exception as ex:
                        logging.error(f'{self.video_stream.log_prefix} Failed to terminate encoder process:', exc_info=ex)

                # tsreadex プロセスを終了
                if self._tsreadex_process is not None:
                    try:
                        if self._tsreadex_process.returncode is None:
                            self._tsreadex_process.kill()
                            try:
                                # プロセスの終了を待機
                                await asyncio.wait_for(self._tsreadex_process.wait(), timeout=5.0)
                            except (TimeoutError, asyncio.CancelledError):
                                # 稀に終了待ちがタイムアウト/キャンセルすることがあるが致命的ではない
                                logging.warning(f'{self.video_stream.log_prefix} tsreadex process termination wait timed out or cancelled.')
                    except Exception as ex:
                        logging.error(f'{self.video_stream.log_prefix} Failed to terminate tsreadex process:', exc_info=ex)

                    # tsreadex への入力タスクの完了を待つ
                    # tsreadex プロセスを kill したので、パイプがクローズされてタスクは終了するはず
                    if self._tsreadex_feed_task is not None:
                        try:
                            await asyncio.wait_for(self._tsreadex_feed_task, timeout=1.0)
                        except TimeoutError:
                            logging.warning(f'{self.video_stream.log_prefix} Feed task did not complete within timeout.')
                        except Exception:
                            pass

                # psisimux プロセスを終了
                if self._psisimux_process is not None:
                    try:
                        if self._psisimux_process.returncode is None:
                            self._psisimux_process.kill()
                            try:
                                # プロセスの終了を待機
                                await asyncio.wait_for(self._psisimux_process.wait(), timeout=5.0)
                            except (TimeoutError, asyncio.CancelledError):
                                # 稀に終了待ちがタイムアウト/キャンセルすることがあるが致命的ではない
                                logging.warning(f'{self.video_stream.log_prefix} psisimux process termination wait timed out or cancelled.')
                    except Exception as ex:
                        logging.error(f'{self.video_stream.log_prefix} Failed to terminate psisimux process:', exc_info=ex)
                    self._psisimux_process = None

                # この時点で video_pid と audio_pid が取得できていない場合、正常にエンコード済み TS が出力されていないと考えられるため、
                # エンコーダー起動をリトライする
                if video_pid is None or audio_pid is None:
                    self._retry_count += 1
                    if self._retry_count < self.MAX_RETRY_COUNT:
                        logging.warning(f'{self.video_stream.log_prefix} Failed to get video/audio PID. Retrying... ({self._retry_count}/{self.MAX_RETRY_COUNT})')
                        # エンコーダーのデバッグログが有効な場合のみ、全てのログを出力
                        if CONFIG.general.debug_encoder is True:
                            logging.debug(f'{self.video_stream.log_prefix} Encoder stderr:')
                            assert self._encoder_process.stderr is not None
                            while True:
                                try:
                                    line = await self._encoder_process.stderr.readline()
                                    if not line:  # EOF
                                        break
                                    logging.debug(f'{self.video_stream.log_prefix} [{ENCODER_TYPE}] {line.decode("utf-8").strip()}')
                                except Exception:
                                    pass
                        # リトライ前にフィードタスクの完了を待つ
                        if self._tsreadex_feed_task is not None:
                            try:
                                await asyncio.wait_for(self._tsreadex_feed_task, timeout=1.0)
                            except TimeoutError:
                                logging.warning(f'{self.video_stream.log_prefix} Feed task did not complete within timeout before retry.')
                            except Exception:
                                pass
                        self._encoder_process = None
                        self._tsreadex_process = None
                        continue
                    else:
                        logging.error(f'{self.video_stream.log_prefix} Failed to get video/audio PID after {self.MAX_RETRY_COUNT} retries.')
                        break

                # 正常に最終セグメントまでエンコードできたか途中でキャンセルされたと考えられるため、リトライループを抜ける
                break

        finally:
            if not file:
                # psisimux プロセスを強制終了する
                if self._psisimux_process is not None:
                    try:
                        self._psisimux_process.kill()
                    except Exception as ex:
                        logging.error(f'{self.video_stream.log_prefix} Failed to terminate psisimux process:', exc_info=ex)
                    self._psisimux_process = None
            else:
                # フィードタスクが実行中の場合、ファイルをクローズする前に完了を待つ
                # スレッドで file.read() 実行中に file.close() すると ValueError が発生するため
                # 通常はリトライループ内で既に完了しているが、念のため再チェック
                if self._tsreadex_feed_task is not None:
                    try:
                        # 最大2秒待機（通常は tsreadex プロセスの kill により即座に終了する）
                        await asyncio.wait_for(self._tsreadex_feed_task, timeout=1.0)
                    except TimeoutError:
                        logging.warning(f'{self.video_stream.log_prefix} Feed task did not complete within timeout, proceeding to close file.')
                    except Exception:
                        pass  # その他のエラーは無視

                # ファイルを閉じる
                file.close()

            # エンコーダーのデバッグログが有効 or リトライ失敗時のみ、全てのログを出力
            if (CONFIG.general.debug_encoder is True or self._retry_count >= self.MAX_RETRY_COUNT) and self._encoder_process is not None:
                logging.debug(f'{self.video_stream.log_prefix} Encoder stderr:')
                assert self._encoder_process.stderr is not None
                while True:
                    try:
                        line = await self._encoder_process.stderr.readline()
                        if not line:  # EOF
                            break
                        logging.debug(f'{self.video_stream.log_prefix} [{ENCODER_TYPE}] {line.decode("utf-8").strip()}')
                    except Exception:
                        pass
            # finally 句の最後でクリーンアップする前に、フィードタスクの完了を待つ
            # 通常はリトライループ内で既に完了しているが、念のため再チェック
            if self._tsreadex_feed_task is not None:
                try:
                    await asyncio.wait_for(self._tsreadex_feed_task, timeout=1.0)
                except TimeoutError:
                    logging.warning(f'{self.video_stream.log_prefix} Feed task did not complete within timeout in finally cleanup.')
                except Exception:
                    pass
            self._encoder_process = None
            self._tsreadex_process = None

            # このエンコードタスクがキャンセルされている場合は何もしない
            if self._is_cancelled is True:
                return

            # 最後のセグメントが完了していない場合は、現在のバッファを future にセット
            if current_segment is not None and not current_segment.encoded_segment_ts_future.done():
                current_segment.encoded_segment_ts_future.set_result(bytes(encoded_segment))
                current_segment.encode_status = 'Completed'
                logging.info(f'{self.video_stream.log_prefix}[Segment {current_sequence}] Successfully Encoded Final HLS Segment.')

            # エンコードタスクでのすべての処理を完了した
            self._is_finished = True
            logging.info(f'{self.video_stream.log_prefix} Finished the Encoding Task.')


    async def cancel(self) -> None:
        """
        起動中のエンコードタスクをキャンセルし、起動中の外部プロセスを終了する
        """

        # すでにエンコードタスクが完了している場合は何もしない
        if self._is_finished is True:
            logging.info(f'{self.video_stream.log_prefix} The Encoding Task is already finished.')
            return

        if self._is_cancelled is False:

            # エンコードタスクがキャンセルされたことを示すフラグを立てる
            ## この時点でまだ run() やエンコーダーが実行中であれば、run() やエンコーダーはこのフラグを見て自ら終了する
            ## できるだけ早い段階でフラグを立てておくことが重要
            self._is_cancelled = True

            # psisimux プロセスを強制終了する
            if self._psisimux_process is not None:
                try:
                    self._psisimux_process.kill()
                except Exception as ex:
                    logging.error(f'{self.video_stream.log_prefix} Failed to terminate psisimux process:', exc_info=ex)
                self._psisimux_process = None

            # tsreadex プロセスを強制終了する
            if self._tsreadex_process is not None:
                try:
                    if self._tsreadex_process.returncode is None:
                        self._tsreadex_process.kill()
                except Exception as ex:
                    logging.error(f'{self.video_stream.log_prefix} Failed to terminate tsreadex process:', exc_info=ex)

            # エンコーダープロセスを強制終了する
            if self._encoder_process is not None:
                try:
                    if self._encoder_process.returncode is None:
                        self._encoder_process.kill()
                except Exception as ex:
                    logging.error(f'{self.video_stream.log_prefix} Failed to terminate encoder process:', exc_info=ex)

            # 少し待ってから完全に破棄
            await asyncio.sleep(0.1)
            self._tsreadex_process = None
            self._encoder_process = None<|MERGE_RESOLUTION|>--- conflicted
+++ resolved
@@ -55,10 +55,6 @@
         self._psisimux_process: asyncio.subprocess.Process | None = None
         self._tsreadex_process: asyncio.subprocess.Process | None = None
         self._encoder_process: asyncio.subprocess.Process | None = None
-<<<<<<< HEAD
-=======
-        self._tsreadex_feed_task: asyncio.Future[None] | None = None
->>>>>>> 55a3797c
 
         # エンコードタスクを完了済みかどうか
         self._is_finished: bool = False
@@ -460,120 +456,7 @@
                 else:
                     # ファイルポインタを移動
                     assert file is not None
-<<<<<<< HEAD
                     file.seek(self._current_segment.start_file_position)
-=======
-
-                    # セグメント開始位置から遡る範囲を計算（最大 5000 パケット、ただしファイル先頭は超えない）
-                    max_lookback_bytes = 188 * 5000  # 5000 パケット分
-                    search_start_pos = max(0, current_segment.start_file_position - max_lookback_bytes)
-                    search_end_pos = current_segment.start_file_position
-
-                    # 探索範囲のデータを読み込む
-                    file.seek(search_start_pos)
-                    search_data = file.read(search_end_pos - search_start_pos)
-
-                    # PAT/PMT を抽出（セグメント開始位置に最も近いものを保持）
-                    temp_pat_parser = SectionParser(PATSection)
-                    temp_pmt_parser = SectionParser(PMTSection)
-                    temp_pmt_pid: int | None = None
-
-                    # 最もセグメント開始位置に近い PAT/PMT を保持
-                    closest_pat_packet: bytes | None = None
-                    closest_pmt_packet: bytes | None = None
-                    closest_pat_distance = float('inf')
-                    closest_pmt_distance = float('inf')
-
-                    # TS パケットを1つずつ処理
-                    offset = 0
-                    while offset + 188 <= len(search_data):
-                        # 同期バイトを探す
-                        if search_data[offset] != ts.SYNC_BYTE[0]:
-                            offset += 1
-                            continue
-
-                        # 188 バイト先 (必要であればさらに 188 バイト先) の同期バイトを確認し、TS パケット境界であるか検証する
-                        is_aligned = True
-                        next_offset = offset + 188
-                        if next_offset < len(search_data) and search_data[next_offset] != ts.SYNC_BYTE[0]:
-                            is_aligned = False
-                        second_offset = offset + 376
-                        if is_aligned is True and second_offset < len(search_data) and search_data[second_offset] != ts.SYNC_BYTE[0]:
-                            is_aligned = False
-                        if is_aligned is False:
-                            offset += 1
-                            continue
-
-                        packet = search_data[offset:offset + 188]
-                        pid = ts.pid(packet)
-
-                        # 現在のパケットの実際のファイル位置
-                        current_file_pos = search_start_pos + offset
-                        distance = abs(current_file_pos - current_segment.start_file_position)
-
-                        # PAT (PID 0x00)
-                        if pid == 0x00:
-                            temp_pat_parser.push(packet)
-                            for pat in temp_pat_parser:
-                                if pat.CRC32() == 0:
-                                    # セグメント開始位置により近い場合、または開始位置以前で最も近い場合は更新
-                                    if current_file_pos <= current_segment.start_file_position:
-                                        # 開始位置以前の PAT を優先（より近いものに更新）
-                                        if closest_pat_packet is None or distance < closest_pat_distance:
-                                            closest_pat_packet = packet
-                                            closest_pat_distance = distance
-                                            # PMT の PID を取得
-                                            for program_number, program_map_pid in pat:
-                                                if program_number != 0:
-                                                    temp_pmt_pid = program_map_pid
-                                                    break
-                                    elif closest_pat_packet is None:
-                                        # 開始位置以前に PAT が見つからなかった場合のフォールバック
-                                        closest_pat_packet = packet
-                                        closest_pat_distance = distance
-                                        for program_number, program_map_pid in pat:
-                                            if program_number != 0:
-                                                temp_pmt_pid = program_map_pid
-                                                break
-                                    break
-
-                        # PMT
-                        elif temp_pmt_pid is not None and pid == temp_pmt_pid:
-                            temp_pmt_parser.push(packet)
-                            for pmt in temp_pmt_parser:
-                                if pmt.CRC32() == 0:
-                                    # セグメント開始位置により近い場合、または開始位置以前で最も近い場合は更新
-                                    if current_file_pos <= current_segment.start_file_position:
-                                        # 開始位置以前の PMT を優先（より近いものに更新）
-                                        if closest_pmt_packet is None or distance < closest_pmt_distance:
-                                            closest_pmt_packet = packet
-                                            closest_pmt_distance = distance
-                                    elif closest_pmt_packet is None:
-                                        # 開始位置以前に PMT が見つからなかった場合のフォールバック
-                                        closest_pmt_packet = packet
-                                        closest_pmt_distance = distance
-                                    break
-
-                        offset += 188
-
-                    # PAT/PMT が両方見つかった場合のみ使用
-                    if closest_pat_packet is not None and closest_pmt_packet is not None:
-                        initial_pat_pmt_data = closest_pat_packet + closest_pmt_packet
-                        logging.info(
-                            f'{self.video_stream.log_prefix}[Segment {current_sequence}] '
-                            f'Extracted PAT/PMT (PAT at -{closest_pat_distance} bytes, PMT at -{closest_pmt_distance} bytes)'
-                        )
-                    else:
-                        logging.warning(
-                            f'{self.video_stream.log_prefix}[Segment {current_sequence}] '
-                            f'Failed to extract complete PAT/PMT '
-                            f'(PAT: {"found" if closest_pat_packet else "not found"}, '
-                            f'PMT: {"found" if closest_pmt_packet else "not found"})'
-                        )
-
-                    # 実際のセグメント開始位置にシーク
-                    file.seek(current_segment.start_file_position)
->>>>>>> 55a3797c
 
                 # tsreadex のオプション
                 ## 放送波の前処理を行い、エンコードを安定させるツール
@@ -616,7 +499,6 @@
                 # tsreadex の読み込み用パイプと書き込み用パイプを作成
                 tsreadex_read_pipe, tsreadex_write_pipe = os.pipe()
 
-<<<<<<< HEAD
                 # tsreadex のプロセスを作成・実行
                 self._tsreadex_process = await asyncio.subprocess.create_subprocess_exec(
                     LIBRARY_PATH['tsreadex'], *tsreadex_options,
@@ -624,85 +506,6 @@
                     stdout = tsreadex_write_pipe,  # エンコーダーに繋ぐ
                     stderr = asyncio.subprocess.DEVNULL,  # 利用しない
                 )
-=======
-                # MPEG-TS を処理する場合で、直前に PAT/PMT を抽出できた場合
-                # PAT/PMT を先頭に加えて tsreadex に入力する
-                if initial_pat_pmt_data is not None:
-                    # PAT/PMT を先頭に加えた TS データ用の読み込み用パイプと書き込み用パイプを作成
-                    tsreadex_stdin_read, tsreadex_stdin_write = os.pipe()
-                    pat_pmt_data: bytes = initial_pat_pmt_data
-
-                    def FeedTSStream() -> None:
-                        """PAT/PMT を先頭に付加したデータを tsreadex のパイプに流し込む (同期関数)"""
-
-                        def WriteAllToPipe(pipe_fd: int, data: bytes) -> None:
-                            """パイプに対して全バイトを書き込む"""
-                            offset_local = 0
-                            while offset_local < len(data):
-                                written_bytes = os.write(pipe_fd, data[offset_local:])
-                                if written_bytes == 0:
-                                    raise RuntimeError('Failed to write data to tsreadex pipe.')
-                                offset_local += written_bytes
-
-                        try:
-                            # まず PAT/PMT を書き込む
-                            WriteAllToPipe(tsreadex_stdin_write, pat_pmt_data)
-                            # 次にファイルから読み込んだデータを書き込む
-                            ## initial_pat_pmt_data が作られているのは MPEG-TS のときだから
-                            ## psisimux からの入力を想定する必要はない
-                            assert file is not None
-                            chunk_size = 188 * 10000  # 10000 パケットずつ読み込む
-                            while True:
-                                # tsreadex プロセス終了時は速やかにループを抜ける
-                                if self._tsreadex_process is None or self._tsreadex_process.returncode is not None:
-                                    break
-                                chunk = file.read(chunk_size)
-                                if not chunk:
-                                    break
-                                WriteAllToPipe(tsreadex_stdin_write, chunk)
-                        except BrokenPipeError:
-                            # tsreadex プロセスが終了した場合（正常なシャットダウン or エラー）
-                            pass
-                        except ValueError as ex:
-                            # ファイルが閉じられた場合（サーバーシャットダウン時など）
-                            if 'closed file' in str(ex):
-                                pass  # 正常なシャットダウンなので何もしない
-                            else:
-                                logging.error(f'{self.video_stream.log_prefix} Error feeding data to tsreadex:', exc_info=ex)
-                        except Exception as ex:
-                            logging.error(f'{self.video_stream.log_prefix} Error feeding data to tsreadex:', exc_info=ex)
-                        finally:
-                            try:
-                                os.close(tsreadex_stdin_write)
-                            except Exception:
-                                pass
-
-                    # tsreadex のプロセスを作成・実行
-                    self._tsreadex_process = await asyncio.subprocess.create_subprocess_exec(
-                        LIBRARY_PATH['tsreadex'], *tsreadex_options,
-                        stdin = tsreadex_stdin_read,  # PAT/PMT が付加されたデータ
-                        stdout = tsreadex_write_pipe,  # エンコーダーに繋ぐ
-                        stderr = asyncio.subprocess.DEVNULL,
-                    )
-
-                    # パイプの read 側は子プロセスに渡したので、親プロセス側でクローズする
-                    # 子プロセスに FD を渡した後、親プロセス側で使わない FD はクローズする必要がある
-                    # これを忘れるとファイルディスクリプタがリークする
-                    os.close(tsreadex_stdin_read)
-
-                    # tsreadex に PAT/PMT を先頭に付加した TS ストリームを流し込むタスクを ThreadPoolExecutor で実行
-                    # 同期関数のため run_in_executor() を使ってスレッドプールに投げることで、非同期で実行する
-                    loop = asyncio.get_running_loop()
-                    self._tsreadex_feed_task = loop.run_in_executor(None, FeedTSStream)
-                else:
-                    # tsreadex のプロセスを作成・実行
-                    self._tsreadex_process = await asyncio.subprocess.create_subprocess_exec(
-                        LIBRARY_PATH['tsreadex'], *tsreadex_options,
-                        stdin = file or psisimux_read_pipe,  # シークされたファイルポインタか psisimux からの入力を渡す
-                        stdout = tsreadex_write_pipe,  # エンコーダーに繋ぐ
-                        stderr = asyncio.subprocess.DEVNULL,
-                    )
->>>>>>> 55a3797c
 
                 # tsreadex の書き込み用パイプを閉じる
                 os.close(tsreadex_write_pipe)
