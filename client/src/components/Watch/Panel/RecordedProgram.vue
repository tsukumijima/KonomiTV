<template>
    <div class="program-container">
        <section class="program-info">
            <h1 class="program-info__title"
                v-html="ProgramUtils.decorateProgramInfo(playerStore.recorded_program, 'title')">
            </h1>
<<<<<<< HEAD
            <div class="program-info__broadcaster" v-if="playerStore.recorded_program.channel !== null">
                <div class="program-info__broadcaster-icon">
                    <div class="ch-sprite" :chid="playerStore.recorded_program.channel.id">
                        <img loading="lazy" :src="`${Utils.api_base_url}/channels/${playerStore.recorded_program.channel.id}/logo`">
                    </div>
                </div>
=======
            <div class="program-info__broadcaster">
                <img class="program-info__broadcaster-icon"
                    :src="`${Utils.api_base_url}/channels/${playerStore.recorded_program.channel?.id ?? 'NID0-SID0'}/logo`">
>>>>>>> 75e3dad9
                <div class="program-info__broadcaster-container">
                    <div class="d-flex align-center" v-if="playerStore.recorded_program.channel !== null">
                        <div class="program-info__broadcaster-number">Ch: {{playerStore.recorded_program.channel.channel_number}}</div>
                        <div class="program-info__broadcaster-name">{{playerStore.recorded_program.channel.name}}</div>
                    </div>
                    <div class="d-flex align-center" v-else>
                        <div class="program-info__broadcaster-number">チャンネル情報なし</div>
                    </div>
                    <div class="program-info__broadcaster-time">
                        {{ProgramUtils.getProgramTime(playerStore.recorded_program)}}
                    </div>
                </div>
            </div>
            <div class="program-info__description"
                v-html="ProgramUtils.decorateProgramInfo(playerStore.recorded_program, 'description')">
            </div>
            <div class="program-info__genre-container">
                <div class="program-info__genre" :key="genre_index"
                    v-for="(genre, genre_index) in playerStore.recorded_program.genres ?? []">
                    {{genre.major}} / {{genre.middle}}
                </div>
            </div>
            <div class="mt-5">
                <div class="program-info__status">
                    <Icon icon="ic:round-date-range" height="17px" style="margin-left: -2px; margin-right: -1.7px; margin-bottom: -3px;" />
                    <span class="ml-2">録画期間: {{playerStore.recorded_program.is_partially_recorded ? '(一部のみ録画)' : ''}}</span><br>
                    <span>{{ProgramUtils.getRecordingTime(playerStore.recorded_program)}}</span>
                </div>
                <div class="program-info__status">
                    <Icon icon="bi:chat-left-text-fill" height="12.5px" style="margin-bottom: -3px" />
                    <span class="ml-2">コメント数:</span>
                    <span class="ml-2">{{comment_count ?? '--'}}</span>
                </div>
                <div v-ripple class="program-info__button" @click="toggleMylist">
                    <template v-if="isInMylist">
                        <Icon icon="fluent:checkmark-16-filled" width="18px" height="18px"
                            style="color: rgb(var(--v-theme-primary)); margin-bottom: -1px" />
                        <span style="margin-left: 6px;">マイリストに追加済み</span>
                    </template>
                    <template v-else>
                        <Icon icon="fluent:add-16-filled" width="18px" height="18px" style="margin-bottom: -1px" />
                        <span style="margin-left: 6px;">マイリストに追加</span>
                    </template>
                </div>
            </div>
        </section>
        <section class="program-detail-container">
            <div class="program-detail" :key="detail_heading"
                v-for="(detail_text, detail_heading) in playerStore.recorded_program.detail ?? {}">
                <h2 class="program-detail__heading">{{detail_heading}}</h2>
                <div class="program-detail__text" v-html="Utils.URLtoLink(detail_text)"></div>
            </div>
        </section>
    </div>
</template>
<script lang="ts">

import { mapStores } from 'pinia';
import { defineComponent } from 'vue';

import Message from '@/message';
import usePlayerStore from '@/stores/PlayerStore';
import useSettingsStore from '@/stores/SettingsStore';
import Utils, { ProgramUtils } from '@/utils';

export default defineComponent({
    name: 'Panel-RecordedProgramTab',
    data() {
        return {
            // ユーティリティをテンプレートで使えるように
            Utils: Object.freeze(Utils),
            ProgramUtils: Object.freeze(ProgramUtils),

            // コメント数カウント
            comment_count: null as number | null,
        };
    },
    computed: {
        ...mapStores(usePlayerStore, useSettingsStore),

        // マイリストに追加されているかどうか
        isInMylist(): boolean {
            return this.settingsStore.settings.mylist.some(item =>
                item.type === 'RecordedProgram' && item.id === this.playerStore.recorded_program.id
            );
        },
    },
    methods: {
        // マイリストの追加/削除を切り替える
        toggleMylist(): void {
            const program = this.playerStore.recorded_program;
            if (this.isInMylist) {
                // マイリストから削除
                this.settingsStore.settings.mylist = this.settingsStore.settings.mylist.filter(item =>
                    !(item.type === 'RecordedProgram' && item.id === program.id)
                );
                Message.show('マイリストから削除しました。');
            } else {
                // マイリストに追加
                this.settingsStore.settings.mylist.push({
                    type: 'RecordedProgram',
                    id: program.id,
                    created_at: Utils.time(),  // 秒単位
                });
            }
        },
    },
    created() {
        // PlayerController 側からCommentReceived イベントで過去ログコメントを受け取り、コメント数を算出する
        this.playerStore.event_emitter.on('CommentReceived', (event) => {
            if (event.is_initial_comments === true) {  // 録画では初期コメントしか発生しない
                this.comment_count = event.comments.length;
            }
        });
    },
    beforeUnmount() {
        // CommentReceived イベントの全てのイベントハンドラーを削除
        this.playerStore.event_emitter.off('CommentReceived');
    },
});

</script>
<style lang="scss" scoped>

.program-container {
    padding-left: 16px;
    padding-right: 16px;
    overflow-y: auto;
    @include tablet-vertical {
        padding-left: 24px;
        padding-right: 24px;
    }

    .program-info {
        .program-info__title {
            font-size: 22px;
            font-weight: bold;
            line-height: 145%;
            font-feature-settings: "palt" 1;  // 文字詰め
            letter-spacing: 0.05em;  // 字間を少し空ける
            @include tablet-vertical {
                margin-top: 16px;
            }
            @include smartphone-horizontal {
                margin-top: 10px;
                font-size: 18px;
            }
            @include smartphone-vertical {
                margin-top: 16px;
                font-size: 19px;
            }
        }

        .program-info__broadcaster {
            display: flex;
            align-items: center;
            min-width: 0;
            margin-top: 16px;
            color: rgb(var(--v-theme-text-darken-1));
            &-icon {
                display: inline-block;
                flex-shrink: 0;
                --ch-sprite-width: 43;
                --ch-sprite-height: 24;
                --ch-sprite-border-radius: 3;
                width: calc(var(--ch-sprite-width) * 1px);
                height: calc(var(--ch-sprite-height) * 1px);
                border-radius: calc(var(--ch-sprite-border-radius) * 1px);
                --ch-sprite-width: 44;
                --ch-sprite-height: 36;
                --ch-sprite-border-radius: 3;
                background: linear-gradient(150deg, rgb(var(--v-theme-gray)), rgb(var(--v-theme-background-lighten-2)));
                object-fit: cover;
                user-select: none;
            }

            .program-info__broadcaster-container {
                display: flex;
                flex-direction: column;
                margin-left: 12px;
                .program-info__broadcaster-number {
                    flex-shrink: 0;
                    font-size: 14px;
                    @include smartphone-horizontal {
                        font-size: 13.5px;
                    }
                }
                .program-info__broadcaster-name {
                    margin-left: 5px;
                    font-size: 14px;
                    overflow: hidden;
                    white-space: nowrap;
                    text-overflow: ellipsis;
                    @include smartphone-horizontal {
                        font-size: 13.5px;
                    }
                }
                .program-info__broadcaster-time {
                    margin-top: 2px;
                    color: rgb(var(--v-theme-text-darken-1));
                    font-size: 13.5px;
                    @include smartphone-horizontal {
                        font-size: 12px;
                    }
                    @include smartphone-vertical {
                        font-size: 12.5px;
                    }
                }
            }
        }

        .program-info__description {
            margin-top: 12px;
            color: rgb(var(--v-theme-text-darken-1));
            font-size: 12px;
            line-height: 168%;
            overflow-wrap: break-word;
            font-feature-settings: "palt" 1;  // 文字詰め
            letter-spacing: 0.08em;  // 字間を少し空ける
            @include smartphone-horizontal {
                margin-top: 8px;
                font-size: 11px;
            }
        }

        .program-info__genre-container {
            display: flex;
            flex-wrap: wrap;
            margin-top: 10px;

            .program-info__genre {
                display: inline-block;
                font-size: 10.5px;
                padding: 3px;
                margin-top: 4px;
                margin-right: 4px;
                border-radius: 4px;
                background: rgb(var(--v-theme-background-lighten-2));
                @include smartphone-horizontal {
                    font-size: 9px;
                }
            }
        }

        .program-info__status {
            margin-top: 8px;
            color: rgb(var(--v-theme-text-darken-1));
            font-size: 12.5px;
            line-height: 170%;
            @include smartphone-horizontal {
                font-size: 11.5px;
            }
        }

        .program-info__button {
            display: inline-flex;
            align-items: center;
            padding: 5px 8px;
            margin-top: 16px;
            color: rgb(var(--v-theme-text-darken-1));
            font-size: 12.7px;
            line-height: 170%;
            background: rgb(var(--v-theme-background-lighten-1));
            border-radius: 4px;
            user-select: none;
            transition: color 0.15s ease;
            cursor: pointer;
            @include smartphone-horizontal {
                font-size: 11.5px;
            }

            &:hover {
                color: rgb(var(--v-theme-text));
            }
        }
    }

    .program-detail-container {
        margin-top: 24px;
        margin-bottom: 24px;
        @include tablet-vertical {
            margin-top: 20px;
            margin-bottom: 20px;
        }
        @include smartphone-horizontal {
            margin-top: 20px;
            margin-bottom: 16px;
        }

        .program-detail {
            margin-top: 16px;

            .program-detail__heading {
                font-size: 18px;
                @include smartphone-horizontal {
                    font-size: 16px;
                }
            }
            .program-detail__text {
                margin-top: 8px;
                color: rgb(var(--v-theme-text-darken-1));
                font-size: 12px;
                line-height: 168%;
                overflow-wrap: break-word;
                white-space: pre-wrap;  // \n で改行する
                font-feature-settings: "palt" 1;  // 文字詰め
                letter-spacing: 0.08em;  // 字間を少し空ける
                @include smartphone-horizontal {
                    font-size: 11px;
                }

                // リンクの色
                :deep(a:link), :deep(a:visited) {
                    color: rgb(var(--v-theme-primary-lighten-1));
                    text-decoration: underline;
                    text-underline-offset: 3px;  // 下線と字の間隔を空ける
                }
            }
        }
    }
}

</style><|MERGE_RESOLUTION|>--- conflicted
+++ resolved
@@ -4,18 +4,12 @@
             <h1 class="program-info__title"
                 v-html="ProgramUtils.decorateProgramInfo(playerStore.recorded_program, 'title')">
             </h1>
-<<<<<<< HEAD
             <div class="program-info__broadcaster" v-if="playerStore.recorded_program.channel !== null">
                 <div class="program-info__broadcaster-icon">
                     <div class="ch-sprite" :chid="playerStore.recorded_program.channel.id">
                         <img loading="lazy" :src="`${Utils.api_base_url}/channels/${playerStore.recorded_program.channel.id}/logo`">
                     </div>
                 </div>
-=======
-            <div class="program-info__broadcaster">
-                <img class="program-info__broadcaster-icon"
-                    :src="`${Utils.api_base_url}/channels/${playerStore.recorded_program.channel?.id ?? 'NID0-SID0'}/logo`">
->>>>>>> 75e3dad9
                 <div class="program-info__broadcaster-container">
                     <div class="d-flex align-center" v-if="playerStore.recorded_program.channel !== null">
                         <div class="program-info__broadcaster-number">Ch: {{playerStore.recorded_program.channel.channel_number}}</div>
