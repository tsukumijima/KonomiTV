<template>
    <header class="header">
        <router-link v-ripple class="konomitv-logo ml-3 ml-md-6" to="/tv/">
            <img class="konomitv-logo__image" src="/assets/images/logo.svg" height="21">
        </router-link>
        <v-spacer></v-spacer>
        <!-- 番組表コントロール用スロット -->
        <slot name="timetable-controls"></slot>
        <div v-if="showSearchInput" class="search-box">
            <input class="search-input" type="search" enterkeyhint="search" :placeholder="searchPlaceholder"
                v-model="searchQuery" @keydown="handleKeyDown">
            <Icon class="search-input__icon" icon="fluent:search-20-filled" height="24px" @click="doSearch" />
        </div>
        <v-btn v-show="isButtonDisplay" variant="flat" class="pwa-install-button"
            @click="pwaInstallHandler.install()">
            <Icon icon="material-symbols:install-desktop-rounded" height="20px" class="mr-1" />
            アプリとしてインストール
        </v-btn>
        <div class="mr-3 mr-md-6"></div>
    </header>
</template>
<script lang="ts" setup>

import { pwaInstallHandler } from 'pwa-install-handler';
import { onMounted, ref, computed, watch } from 'vue';
import { NavigationFailureType, isNavigationFailure, useRouter, useRoute } from 'vue-router';

const isButtonDisplay = ref(false);
const searchQuery = ref('');
const router = useRouter();
const route = useRoute();

// 検索クエリの初期化関数
<<<<<<< HEAD
const resolveQueryValue = (value: unknown): string | undefined => {
    if (Array.isArray(value)) {
        const first = value[0];
        return typeof first === 'string' ? first : undefined;
    }
    if (typeof value === 'string') {
        return value;
    }
    return undefined;
};

const initialize_search_query = () => {
    if (route.path.startsWith('/clip-videos')) {
        search_query.value = resolveQueryValue(route.query.keyword) ?? '';
        return;
    }
    if (route.path.endsWith('/search') && route.query.query) {
        search_query.value = decodeURIComponent(route.query.query as string);
        return;
=======
const initializeSearchQuery = () => {
    if (route.path.endsWith('/search') && route.query.query) {
        searchQuery.value = decodeURIComponent(route.query.query as string);
>>>>>>> fccea83f
    }
};

onMounted(() => {
    pwaInstallHandler.addListener((canInstall) => {
        isButtonDisplay.value = canInstall;
    });
    initializeSearchQuery();
});

// ルートの変更を監視して検索クエリを更新
watch(() => route.fullPath, initializeSearchQuery);

<<<<<<< HEAD
const search_placeholder = computed(() => {
    const path = route.path;
    if (path.startsWith('/clip-videos')) {
        return 'クリップ動画を検索...';
    }
    if (path.startsWith('/videos') || path.startsWith('/mylist') || path.startsWith('/watched-history')) {
        return '録画番組を検索...';
    }
    return '放送予定の番組を検索...';
=======
const searchPlaceholder = computed(() => {
    return route.path.startsWith('/videos') || route.path.startsWith('/mylist') || route.path.startsWith('/watched-history')
        ? '録画番組を検索...'
        : '放送予定の番組を検索...';
>>>>>>> fccea83f
});

const getSearchPath = () => {
    if (route.path.startsWith('/clip-videos')) {
        return '/clip-videos/';
    }
    if (route.path.startsWith('/videos') || route.path.startsWith('/mylist') || route.path.startsWith('/watched-history')) {
        return '/videos/search';
    }
    return '/tv/search';
};

const handleKeyDown = (event: KeyboardEvent) => {
    if (event.key === 'Enter' && !event.isComposing) {
        void doSearch();
    }
};

<<<<<<< HEAD
const doSearch = async () => {
    const trimmed = search_query.value.trim();
    const path = route.path;

    if (path.startsWith('/clip-videos')) {
        const orderParam = resolveQueryValue(route.query.order);
        const order = orderParam === 'asc' ? 'asc' : 'desc';

        const query: Record<string, string> = {
            order,
            page: '1',
        };
        if (trimmed !== '') {
            query.keyword = trimmed;
        }

        try {
            await router.push({
                path: '/clip-videos/',
                query,
            });
        } catch (error) {
            if (isNavigationFailure(error, NavigationFailureType.duplicated)) {
                window.dispatchEvent(new CustomEvent('clip-videos-search', { detail: trimmed }));
                return;
            }
            throw error;
        }
        return;
=======
const doSearch = () => {
    if (searchQuery.value.trim()) {
        const searchPath = getSearchPath();
        router.push(`${searchPath}?query=${encodeURIComponent(searchQuery.value.trim())}`);
>>>>>>> fccea83f
    }

    if (trimmed === '') {
        return;
    }

    const search_path = getSearchPath();
    router.push(`${search_path}?query=${encodeURIComponent(trimmed)}`);
};

const showSearchInput = computed(() => {
    const path = route.path;
    return !path.startsWith('/captures') && !path.startsWith('/settings') && !path.startsWith('/login') && !path.startsWith('/register');
});

</script>
<style lang="scss" scoped>

.header {
    position: fixed;
    display: flex;
    align-items: center;
    width: 100%;
    height: 65px;
    padding: 4px 16px;
    background: rgb(var(--v-theme-background));
    box-shadow: 0px 5px 5px -3px rgb(0 0 0 / 20%),
                0px 8px 10px 1px rgb(0 0 0 / 14%),
                0px 3px 14px 2px rgb(0 0 0 / 12%);
    z-index: 10;

    @include smartphone-horizontal {
        width: 210px;
        height: 48px;
        justify-content: center;
        .v-spacer {
            display: none;
        }
    }
    @include smartphone-horizontal-short {
        width: 190px;
    }
    @include smartphone-vertical {
        display: none;
    }

    .spacer {
        @include smartphone-horizontal {
            display: none;
        }
    }

    .konomitv-logo {
        display: block;
        padding: 12px 8px;
        border-radius: 8px;
        @include smartphone-horizontal {
            margin: 0 !important;
        }

        &__image {
            display: block;
            @include smartphone-horizontal {
                height: 19.5px;
            }
        }
    }

    .pwa-install-button {
        height: 46px;
        margin-left: 12px;
        background: rgb(var(--v-theme-background-lighten-1));
        color: rgb(var(--v-theme-text));

        @include smartphone-horizontal {
            display: none !important;
        }
        @media (display-mode: standalone) {
            display: none !important;
        }
    }
}

.search-box {
    position: relative;
    @include smartphone-horizontal {
        display: none;
    }

    .search-input {
        width: 230px;
        height: 46px;
        padding: 0 12px;
        border-radius: 6px;
        border: 1.5px solid rgb(var(--v-theme-background-lighten-2));
        background: rgb(var(--v-theme-background-lighten-1));
        color: rgb(var(--v-theme-text-darken-1));
        font-size: 15px;
        transition: box-shadow 0.09s ease;

        &:focus {
            box-shadow: rgb(var(--v-theme-primary), 50%) 0 0 0 3.5px;
            outline: none;
        }

        &::placeholder {
            color: rgb(var(--v-theme-text-darken-2));
        }
    }

    .search-input__icon {
        position: absolute;
        top: 50%;
        right: 8px;
        transform: translateY(-50%);
        padding-left: 4px;
        color: rgb(var(--v-theme-text-darken-2));
        background: rgb(var(--v-theme-background-lighten-1));
        cursor: pointer;
    }
}

</style><|MERGE_RESOLUTION|>--- conflicted
+++ resolved
@@ -31,7 +31,6 @@
 const route = useRoute();
 
 // 検索クエリの初期化関数
-<<<<<<< HEAD
 const resolveQueryValue = (value: unknown): string | undefined => {
     if (Array.isArray(value)) {
         const first = value[0];
@@ -51,11 +50,6 @@
     if (route.path.endsWith('/search') && route.query.query) {
         search_query.value = decodeURIComponent(route.query.query as string);
         return;
-=======
-const initializeSearchQuery = () => {
-    if (route.path.endsWith('/search') && route.query.query) {
-        searchQuery.value = decodeURIComponent(route.query.query as string);
->>>>>>> fccea83f
     }
 };
 
@@ -69,7 +63,6 @@
 // ルートの変更を監視して検索クエリを更新
 watch(() => route.fullPath, initializeSearchQuery);
 
-<<<<<<< HEAD
 const search_placeholder = computed(() => {
     const path = route.path;
     if (path.startsWith('/clip-videos')) {
@@ -79,12 +72,6 @@
         return '録画番組を検索...';
     }
     return '放送予定の番組を検索...';
-=======
-const searchPlaceholder = computed(() => {
-    return route.path.startsWith('/videos') || route.path.startsWith('/mylist') || route.path.startsWith('/watched-history')
-        ? '録画番組を検索...'
-        : '放送予定の番組を検索...';
->>>>>>> fccea83f
 });
 
 const getSearchPath = () => {
@@ -103,7 +90,6 @@
     }
 };
 
-<<<<<<< HEAD
 const doSearch = async () => {
     const trimmed = search_query.value.trim();
     const path = route.path;
@@ -133,12 +119,6 @@
             throw error;
         }
         return;
-=======
-const doSearch = () => {
-    if (searchQuery.value.trim()) {
-        const searchPath = getSearchPath();
-        router.push(`${searchPath}?query=${encodeURIComponent(searchQuery.value.trim())}`);
->>>>>>> fccea83f
     }
 
     if (trimmed === '') {
