

import { createRouter, createWebHistory } from 'vue-router';

import Utils from '@/utils';


// Vue Router v4
// ref: https://router.vuejs.org/guide/

const router = createRouter({

    // ルーティングのベース URL
    history: createWebHistory(import.meta.env.BASE_URL),

    // ルーティング設定
    routes: [
        {
            path: '/',
            redirect: '/tv/',
        },
        {
            path: '/tv/',
            name: 'TV Home',
            component: () => import('@/views/TV/Home.vue'),
        },
        {
            path: '/tv/watch/:display_channel_id',
            name: 'TV Watch',
            component: () => import('@/views/TV/Watch.vue'),
        },
        {
            path: '/videos/',
            name: 'Videos Home',
            component: () => import('@/views/Videos/Home.vue'),
        },
        {
            path: '/videos/search',
            name: 'Videos Search',
            component: () => import('@/views/Videos/Search.vue'),
        },
        {
            path: '/videos/programs',
            name: 'Videos Programs',
            component: () => import('@/views/Videos/Programs.vue'),
        },
        {
            path: '/videos/watch/:video_id',
            name: 'Videos Watch',
            component: () => import('@/views/Videos/Watch.vue'),
        },
        {
<<<<<<< HEAD
            path: '/clip-videos/',
            name: 'Clip Videos Home',
            component: () => import('@/views/ClipVideos/Home.vue'),
        },
        {
            path: '/clip-videos/watch/:clip_video_id',
            name: 'Clip Videos Watch',
            component: () => import('@/views/ClipVideos/Watch.vue'),
=======
            path: '/timetable/',
            name: 'TimeTable',
            component: () => import('@/views/TimeTable.vue'),
        },
        {
            path: '/reservations/',
            name: 'Reservations',
            component: () => import('@/views/Reservations/Home.vue'),
        },
        {
            path: '/reservations/all',
            name: 'Reservations All',
            component: () => import('@/views/Reservations/Reservations.vue'),
>>>>>>> fccea83f
        },
        {
            path: '/mylist/',
            name: 'Mylist',
            component: () => import('@/views/Mylist.vue'),
        },
        {
            path: '/watched-history/',
            name: 'Watched History',
            component: () => import('@/views/WatchedHistory.vue'),
        },
        {
            path: '/mypage/',
            name: 'MyPage',
            component: () => import('@/views/MyPage.vue'),
        },
        {
            path: '/settings/',
            name: 'Settings Index',
            component: () => import('@/views/Settings/Index.vue'),
            beforeEnter: (to, from, next) => {
                // スマホ縦画面・スマホ横画面・タブレット縦画面では設定一覧画面を表示する（画面サイズの関係）
                if (Utils.isSmartphoneVertical() || Utils.isSmartphoneHorizontal() || Utils.isTabletVertical()) {
                    next();  // 通常通り遷移
                    return;
                }
                // それ以外の画面サイズでは全般設定にリダイレクト
                next({path: '/settings/general/'});
            }
        },
        {
            path: '/settings/general',
            name: 'Settings General',
            component: () => import('@/views/Settings/General.vue'),
        },
        {
            path: '/settings/quality',
            name: 'Settings Quality',
            component: () => import('@/views/Settings/Quality.vue'),
        },
        {
            path: '/settings/caption',
            name: 'Settings Caption',
            component: () => import('@/views/Settings/Caption.vue'),
        },
        {
            path: '/settings/data-broadcasting',
            name: 'Settings Data Broadcasting',
            component: () => import('@/views/Settings/DataBroadcasting.vue'),
        },
        {
            path: '/settings/capture',
            name: 'Settings Capture',
            component: () => import('@/views/Settings/Capture.vue'),
        },
        {
            path: '/settings/account',
            name: 'Settings Account',
            component: () => import('@/views/Settings/Account.vue'),
        },
        {
            path: '/settings/jikkyo',
            name: 'Settings Jikkyo',
            component: () => import('@/views/Settings/Jikkyo.vue'),
        },
        {
            path: '/settings/twitter',
            name: 'Settings Twitter',
            component: () => import('@/views/Settings/Twitter.vue'),
        },
        {
            path: '/settings/server',
            name: 'Settings Server',
            component: () => import('@/views/Settings/Server.vue'),
        },
        {
            path: '/login/',
            name: 'Login',
            component: () => import('@/views/Login.vue'),
        },
        {
            path: '/register/',
            name: 'Register',
            component: () => import('@/views/Register.vue'),
        },
        {
            path: '/:pathMatch(.*)*',
            name: 'NotFound',
            component: () => import('@/views/NotFound.vue'),
        },
    ],

    // ページ遷移時のスクロールの挙動の設定
    scrollBehavior(to, from, savedPosition) {
        if (savedPosition) {
            // 戻る/進むボタンが押されたときは保存されたスクロール位置を使う
            return savedPosition;
        } else {
            // それ以外は常に先頭にスクロールする
            return {top: 0, left: 0};
        }
    }
});

// ルーティングの変更時に View Transitions API を適用する
// ref: https://developer.mozilla.org/ja/docs/Web/API/View_Transitions_API
router.beforeResolve((to, from, next) => {
    // View Transition API を適用しないルートの prefix
    // to と from の両方のパスがこの prefix で始まる場合は View Transition API を適用しない
    const no_transition_routes = [
        '/tv/watch/',
        '/videos/watch/',
    ];
    if (document.startViewTransition && !no_transition_routes.some((route) => to.path.startsWith(route) && from.path.startsWith(route))) {
        document.startViewTransition(() => {
            next();
        });
    } else {
        next();
    }
});

export default router;<|MERGE_RESOLUTION|>--- conflicted
+++ resolved
@@ -50,7 +50,6 @@
             component: () => import('@/views/Videos/Watch.vue'),
         },
         {
-<<<<<<< HEAD
             path: '/clip-videos/',
             name: 'Clip Videos Home',
             component: () => import('@/views/ClipVideos/Home.vue'),
@@ -59,21 +58,6 @@
             path: '/clip-videos/watch/:clip_video_id',
             name: 'Clip Videos Watch',
             component: () => import('@/views/ClipVideos/Watch.vue'),
-=======
-            path: '/timetable/',
-            name: 'TimeTable',
-            component: () => import('@/views/TimeTable.vue'),
-        },
-        {
-            path: '/reservations/',
-            name: 'Reservations',
-            component: () => import('@/views/Reservations/Home.vue'),
-        },
-        {
-            path: '/reservations/all',
-            name: 'Reservations All',
-            component: () => import('@/views/Reservations/Reservations.vue'),
->>>>>>> fccea83f
         },
         {
             path: '/mylist/',
